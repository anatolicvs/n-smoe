--- conflicted
+++ resolved
@@ -4,14 +4,10 @@
     , "gpu_ids": [0]
   
     , "scale": 4       // broadcast to "netG" if SISR
-<<<<<<< HEAD
-    , "n_channels": 3  // broadcast to "datasets", 1 for grayscale, 3 for color
-=======
     ,  "kernel_path" : "/home/ozkan/works/n-smoe/kernels/kernels_bicubicx234.mat"
     , "phw": 16  
     , "stride": 4
     , "n_channels": 1  // broadcast to "datasets", 1 for grayscale, 3 for color
->>>>>>> 3fe47789
     , "sigma": [0, 50] // 15, 25, 50 for DnCNN | [0, 75] for FDnCNN and FFDNet
     , "sigma_test": 15  // 15, 25, 50 for DnCNN, FDnCNN and FFDNet, 0 for SR
   
@@ -27,34 +23,16 @@
   
     , "datasets": {
       "train": {
-<<<<<<< HEAD
-        "name": "train_dataset"           // just name
-        , "dataset_type": "sr"          // "dncnn" | "dnpatch" | "fdncnn" | "ffdnet" | "sr" | "srmd" | "dpsr" | "plain" | "plainpatch"
-        , "lq_patchsize": 32
-        , "dataroot_H": "/hpcwork/pb035507/dataset/Medical/STARE/train_0/"// local: /home/ozkan/works/diff-smoe/dataset/STARE | server: /hpcwork/pb035507/dataset/Medical/STARE/train_0
-=======
           "name": "train_dataset"           // just name
         , "dataset_type": "mri_sr"          // "dncnn" | "dnpatch" | "fdncnn" | "ffdnet" | "sr" | "srmd" | "dpsr" | "plain" | "plainpatch" | "mri_sr"
         , "lq_patchsize": 32
         , "degradation_type" : "dpsr" // "bsrgan" , "dpsr"
         , "dataroot_H": "/mnt/e/Medical/mri/data_for_train/"// local: /home/ozkan/works/diff-smoe/dataset/STARE | server: /work/pb035507/dataset/Medical/STARE/train_0  
         //, "dataroot_H": "/mnt/d/RGB/open-images/train_0"
->>>>>>> 3fe47789
         , "dataroot_L": null              // path of L training dataset
         , "H_size": 256                    // patch size 40 | 64 | 96 | 128 | 192
         , "dataloader_shuffle": true
         , "dataloader_num_workers": 8
-<<<<<<< HEAD
-        , "dataloader_batch_size": 48     // batch size 1 | 16 | 32 | 48 | 64 | 128
-        , "phw":32
-        , "stride": 2
-      }
-      , "test": {
-        "name": "test_dataset"            // just name
-        , "dataset_type": "sr"            // "dncnn" | "dnpatch" | "fdncnn" | "ffdnet" | "sr" | "srmd" | "dpsr" | "plain" | "plainpatch"
-        , "lq_patchsize": 32
-        , "dataroot_H": "/hpcwork/pb035507/dataset/Medical/STARE/test/"   // local: /home/ozkan/works/diff-smoe/dataset/STARE | server: /hpcwork/pb035507/dataset/Medical/STARE/test
-=======
         , "dataloader_batch_size": 16     // batch size 1 | 16 | 32 | 48 | 64 | 128
       }
       , "test": {
@@ -62,7 +40,6 @@
         , "dataset_type": "mri_sr"            // "dncnn" | "dnpatch" | "fdncnn" | "ffdnet" | "sr" | "srmd" | "dpsr" | "plain" | "plainpatch"
         , "lq_patchsize": 32
         , "dataroot_H": "/mnt/e/Medical/mri/data_for_test"   // local: /home/ozkan/works/diff-smoe/dataset/STARE | server: /work/pb035507/dataset/Medical/STARE/test
->>>>>>> 3fe47789
         , "dataroot_L": null              // path of L testing dataset
         , "H_size": 256                   // patch size 40 | 64 | 96 | 128 | 192
         , "dataloader_num_workers": 8
@@ -84,12 +61,7 @@
     }
   
     , "netD": {
-<<<<<<< HEAD
-      "net_type": "discriminator_vgg_128" // "discriminator_patchgan" | "discriminator_unet" | "discriminator_vgg_192" | "discriminator_vgg_128" | "discriminator_vgg_96"
-      , "in_nc": 3
-=======
       "net_type": "discriminator_patchgan" // "discriminator_patchgan" | "discriminator_unet" | "discriminator_vgg_192" | "discriminator_vgg_128" | "discriminator_vgg_96"
->>>>>>> 3fe47789
       , "base_nc": 64
       , "act_mode": "BL"                 // "BL" means BN+LeakyReLU
       , "n_layers": 3   // only for "net_type":"discriminator_patchgan"
