{
    "task": "f_u_moe_muller__sr_gan_x4_v1_mri" 
    , "model": "gan" // "gan"
    , "gpu_ids": [0]
    
    , "scale": 4       // broadcast to "netG" if SISR
    , "kernel_path" : "/home/ozkan/works/n-smoe/kernels/kernels_bicubicx234.mat" // local:/home/ozkan/works/n-smoe/kernels/kernels_bicubicx234.mat
    , "phw": 16  
    , "stride": 2
    , "n_channels": 1  // broadcast to "datasets", 1 for grayscale, 3 for color
    , "sigma": [0, 50] // 15, 25, 50 for DnCNN | [0, 75] for FDnCNN and FFDNet
    , "sigma_test": 15  // 15, 25, 50 for DnCNN, FDnCNN and FFDNet, 0 for SR
    , "merge_bn": false              // if no BN exists, set false
    , "merge_bn_startpoint": 400000  // merge BN after N iterations
        
    , "path": {
      "root": "superresolution"  // "denoising" | "superresolution" server:/work/pb035507/superresolution
      , "pretrained_netG": null // "/work/pb035507/superresolution/f_u_moe_muller__sr_gan_x4_v1_color/models/5000_G.pth"  // path of pretrained model
      , "pretrained_netD": null // "/work/pb035507/superresolution/f_u_moe_muller__sr_gan_x4_v1_color/models/5000_D.pth"  // path of pretrained model
      , "pretrained_netE": null // "/work/pb035507/superresolution/f_u_moe_muller__sr_gan_x4_v1_color/models/5000_E.pth"  // path of pretrained model
      }
  
    , "datasets": {
      "train": {
          "name": "train_dataset"           // just name
        , "dataset_type": "mri_sr"          // "dncnn" | "dnpatch" | "fdncnn" | "ffdnet" | "sr" | "srmd" | "dpsr" | "plain" | "plainpatch" | "mri_sr"
        , "lq_patchsize": 32
        , "degradation_type" : "dpsr" // "bsrgan" , "dpsr"
<<<<<<< HEAD
        , "dataroot_H": "/tmp/pb035507/dataset/multicoil_train/"// local: /home/ozkan/works/diff-smoe/dataset/STARE | server: /work/pb035507/dataset/Medical/STARE/train_0  
=======
        , "dataroot_H": "/mnt/e/Medical/mri/data_for_train"// local: /home/ozkan/works/diff-smoe/dataset/STARE | server: /work/pb035507/dataset/Medical/STARE/train_0  
>>>>>>> ef2b6c72
        //, "dataroot_H": "/mnt/d/RGB/open-images/train_0"
        , "dataroot_L": null              // path of L training dataset
        , "H_size": 128                    // patch size 40 | 64 | 96 | 128 | 192
        , "dataloader_shuffle": true
        , "dataloader_num_workers": 8
        , "dataloader_batch_size": 8     // batch size 1 | 16 | 32 | 48 | 64 | 128
      }
      , "test": {
        "name": "test_dataset"            // just name
        , "dataset_type": "mri_sr"            // "dncnn" | "dnpatch" | "fdncnn" | "ffdnet" | "sr" | "srmd" | "dpsr" | "plain" | "plainpatch"
        , "lq_patchsize": 32
        , "degradation_type" : "dpsr" // "bsrgan" , "dpsr"
<<<<<<< HEAD
        , "dataroot_H": "/tmp/pb035507/dataset/multicoil_train/"   // local: /home/ozkan/works/diff-smoe/dataset/STARE | server: /work/pb035507/dataset/Medical/STARE/test
=======
        , "dataroot_H": "/mnt/e/Medical/mri/data_for_test/"   // local: /home/ozkan/works/diff-smoe/dataset/STARE | server: /work/pb035507/dataset/Medical/STARE/test
>>>>>>> ef2b6c72
        , "dataroot_L": null              // path of L testing dataset
        , "H_size": 256                   // patch size 40 | 64 | 96 | 128 | 192
        , "dataloader_num_workers": 8
        , "dataloader_batch_size": 1 
      }
    }
  
    , "netG": {
      "net_type": "f_u_moe"
      , "sharpening_factor": 1
      , "kernel": 16
      , "num_mixtures": 16
      , "num_layers":4
      , "avg_pool": true
      , "init_type": "xavier_normal"         // "orthogonal" | "normal" | "uniform" | "xavier_normal" | "xavier_uniform" | "kaiming_normal" | "kaiming_uniform"
      , "init_bn_type": "constant"         // "uniform" | "constant"
      , "init_gain": 0.2
      //, "pre_trained": "/mnt/d/zoo/Unet-MoE-v1/2023-09-27_00-30-02/Unet-MoE-v1_kernel-9_khw-16-Optimizer-Adam-Criterion-MSE-lr-0.001-lr_min-0.0001-warmup_epochs-3-epochs-50-batch_size-None-size-128-stride-4-kernel_params-7-scale_factor-1-sigma-15-noise_typegaussian_latest.pth"
    }
  
    , "netD": {
      "net_type": "discriminator_patchgan" // "discriminator_patchgan" | "discriminator_unet" | "discriminator_vgg_192" | "discriminator_vgg_128" | "discriminator_vgg_96"
      , "base_nc": 64
      , "act_mode": "BL"                 // "BL" means BN+LeakyReLU
      , "n_layers": 3   // only for "net_type":"discriminator_patchgan"
      , "norm_type": "batchspectral"  // only for "net_type":"discriminator_patchgan"  | 'batch', 'instance', 'spectral', 'batchspectral', instancespectral'
  
      , "init_type": "xavier_normal" // "orthogonal" | "normal" | "uniform" | "xavier_normal" | "xavier_uniform" | "kaiming_normal" | "kaiming_uniform"
      , "init_bn_type": "uniform" // "uniform" | "constant"
      , "init_gain": 0.2
    }

    , "train": {
       "is_moe": true
       , "G_lossfn_type": "l2"    // "l1" | "l2" | "l2sum" | "l1c" | "ssim"
       , "G_lossfn_weight": 1e-2
   
       , "F_lossfn_type": "l2"  // "l1" | "l2"
       , "F_lossfn_weight": 1
       , "F_feature_layer": 34  // 25 | [2,7,16,25,34]
       , "F_weights": 1.0       // 1.0 | [0.1,0.1,1.0,1.0,1.0]
       , "F_use_input_norm": true
       , "F_use_range_norm": false
   
       , "gan_type": "gan"    // "gan" | "ragan" | "lsgan" | "wgan" | "softplusgan"
       , "D_lossfn_weight": 5e-3
   
       , "E_decay": 0.999  // Exponential Moving Average for netG: set 0 to disable; default setting 0.999
   
       , "D_init_iters": 0
   
       , "G_optimizer_type": "adam"
       , "G_optimizer_lr": 1e-4
       , "G_optimizer_wd": 0
   
       , "D_optimizer_type": "adam"
       , "D_optimizer_lr": 1e-4
       , "D_optimizer_wd": 0
   
       , "G_scheduler_type": "MultiStepLR" // "MultiStepLR" | "CosineAnnealingLR" | "ReduceLROnPlateau"
       , "G_scheduler_milestones": [200000, 800000, 1200000, 2000000]
       , "G_scheduler_gamma": 0.5
       , "G_optimizer_reuse": false
       , "G_scheduler_T_max": 2000000
       , "G_scheduler_eta_min": 1e-7
        
       , "D_scheduler_type": "MultiStepLR" // "MultiStepLR" | "CosineAnnealingLR" | "ReduceLROnPlateau"
       , "D_scheduler_milestones": [200000, 800000, 1200000, 2000000]
       , "D_scheduler_gamma": 0.5
       , "D_optimizer_reuse": false
       , "D_scheduler_T_max": 2000000
        , "D_scheduler_eta_min": 1e-7
   
       , "G_param_strict": true
       , "D_param_strict": true
       , "E_param_strict": true
   
       , "checkpoint_test": 5000
       , "checkpoint_save": 5000
       , "checkpoint_print": 200
     }
  }
  <|MERGE_RESOLUTION|>--- conflicted
+++ resolved
@@ -26,11 +26,7 @@
         , "dataset_type": "mri_sr"          // "dncnn" | "dnpatch" | "fdncnn" | "ffdnet" | "sr" | "srmd" | "dpsr" | "plain" | "plainpatch" | "mri_sr"
         , "lq_patchsize": 32
         , "degradation_type" : "dpsr" // "bsrgan" , "dpsr"
-<<<<<<< HEAD
         , "dataroot_H": "/tmp/pb035507/dataset/multicoil_train/"// local: /home/ozkan/works/diff-smoe/dataset/STARE | server: /work/pb035507/dataset/Medical/STARE/train_0  
-=======
-        , "dataroot_H": "/mnt/e/Medical/mri/data_for_train"// local: /home/ozkan/works/diff-smoe/dataset/STARE | server: /work/pb035507/dataset/Medical/STARE/train_0  
->>>>>>> ef2b6c72
         //, "dataroot_H": "/mnt/d/RGB/open-images/train_0"
         , "dataroot_L": null              // path of L training dataset
         , "H_size": 128                    // patch size 40 | 64 | 96 | 128 | 192
@@ -43,11 +39,7 @@
         , "dataset_type": "mri_sr"            // "dncnn" | "dnpatch" | "fdncnn" | "ffdnet" | "sr" | "srmd" | "dpsr" | "plain" | "plainpatch"
         , "lq_patchsize": 32
         , "degradation_type" : "dpsr" // "bsrgan" , "dpsr"
-<<<<<<< HEAD
         , "dataroot_H": "/tmp/pb035507/dataset/multicoil_train/"   // local: /home/ozkan/works/diff-smoe/dataset/STARE | server: /work/pb035507/dataset/Medical/STARE/test
-=======
-        , "dataroot_H": "/mnt/e/Medical/mri/data_for_test/"   // local: /home/ozkan/works/diff-smoe/dataset/STARE | server: /work/pb035507/dataset/Medical/STARE/test
->>>>>>> ef2b6c72
         , "dataroot_L": null              // path of L testing dataset
         , "H_size": 256                   // patch size 40 | 64 | 96 | 128 | 192
         , "dataloader_num_workers": 8
